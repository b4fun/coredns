--- conflicted
+++ resolved
@@ -52,22 +52,14 @@
 
 	// Directives that inject handlers (middleware)
 	{"prometheus", setup.Prometheus},
-<<<<<<< HEAD
 	{"rewrite", setup.Rewrite},
+	{"file", setup.File},
+	{"loadbalance", setup.Loadbalance},
 	{"log", setup.Log},
 	{"errors", setup.Errors},
 
 	{"etcd", setup.Etcd},
 	{"file", setup.File},
-	{"reflect", setup.Reflect},
-
-=======
-	{"loadbalance", setup.Loadbalance},
-	{"log", setup.Log},
-	{"errors", setup.Errors},
-	{"rewrite", setup.Rewrite},
-	{"file", setup.File},
->>>>>>> 18ef25e0
 	{"proxy", setup.Proxy},
 }
 
